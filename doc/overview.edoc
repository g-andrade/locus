@title locus
@doc

<a target="_parent" href="https://hex.pm/packages/locus" alt="Hex.pm Package">
    <img src="https://img.shields.io/hexpm/v/locus.svg?style=flat"/></a>
<a target="_parent" href="https://travis-ci.org/g-andrade/locus" alt="Travis CI Build Status">
    <img src="https://travis-ci.org/g-andrade/locus.png?branch=master"/></a>

`locus' is library for Erlang/OTP and Elixir that allows you to pinpoint the country, city or ASN
of IP addresses using MaxMind GeoIP2.

The free <a target="_parent" href="https://dev.maxmind.com/geoip/geoip2/geolite2/">MaxMind databases</a>
you choose are loaded on-demand and, if using HTTP, cached on the filesystem and updated automatically.

<blockquote>
&#x26a0;&#xfe0f; Starting on December 31st, 2019, <b>a license key is now <a
	target="_parent"
	href="https://blog.maxmind.com/2019/12/18/significant-changes-to-accessing-and-using-geolite2-databases/">
required
</a> to
download MaxMind GeoLite2 databases</b>.

The existing URLs have been discontinued; you should upgrade `locus' to version `1.9.0' or higher if you used them.
</blockquote>

<h4>Usage</h4>

<h5>1. Configure your license key</h5>

Get a free <a target="_parent" href="https://www.maxmind.com/en/geolite2/signup">license key</a> from MaxMind
if you haven't one already. Once logged in, you'll find the page to generate it
on the left menu, under "My License Key".

Then clone the repository, run `make shell' and declare your key:

<pre lang="erlang" class="erlang">
application:set_env(locus, license_key, "YOUR_LICENSE_KEY").
</pre>

<h5>2. Start the database loader</h5>

<pre lang="erlang"  class="erlang">
ok = locus:start_loader(country, 'GeoLite2-Country').
% You can also use a HTTP URL or a local path, e.g. "/usr/share/GeoIP/GeoLite2-City.mmdb"
</pre>

<h5>3. Wait for the database to load (optional)</h5>

<pre lang="erlang" class="erlang">
% Give up after 30 seconds
{ok, _DatabaseVersion} = locus:wait_for_loader(country, 30000). % {error,timeout}
</pre>

<h5>4. Look up IP addresses</h5>

<pre lang="erlang" class="erlang">
<![CDATA[
% > locus:lookup(country, "93.184.216.34").
% > locus:lookup(country, "2606:2800:220:1:248:1893:25c8:1946").

{ok,#{prefix => {{93,184,216,0},31},
      <<"continent">> =>
          #{<<"code">> => <<"NA">>,
            <<"geoname_id">> => 6255149,
            <<"names">> =>
                #{<<"de">> => <<"Nordamerika">>,
                  <<"en">> => <<"North America">>,
                  <<"es">> => <<"Norteamérica"/utf8>>,
                  <<"fr">> => <<"Amérique du Nord"/utf8>>,
                  <<"ja">> => <<"北アメリカ"/utf8>>,
                  <<"pt-BR">> => <<"América do Norte"/utf8>>,
                  <<"ru">> => <<"Северная Америка"/utf8>>,
                  <<"zh-CN">> => <<"北美洲"/utf8>>}},
      <<"country">> =>
          #{<<"geoname_id">> => 6252001,
            <<"iso_code">> => <<"US">>,
            <<"names">> =>
                #{<<"de">> => <<"USA">>,
                  <<"en">> => <<"United States">>,
                  <<"es">> => <<"Estados Unidos">>,
                  <<"fr">> => <<"États-Unis"/utf8>>,
                  <<"ja">> => <<"アメリカ合衆国"/utf8>>,
                  <<"pt-BR">> => <<"Estados Unidos">>,
                  <<"ru">> => <<"США"/utf8>>,
                  <<"zh-CN">> => <<"美国"/utf8>>}},
      <<"registered_country">> =>
          #{<<"geoname_id">> => 6252001,
            <<"iso_code">> => <<"US">>,
            <<"names">> =>
                #{<<"de">> => <<"USA">>,
                  <<"en">> => <<"United States">>,
                  <<"es">> => <<"Estados Unidos">>,
                  <<"fr">> => <<"États-Unis"/utf8>>,
                  <<"ja">> => <<"アメリカ合衆国"/utf8>>,
                  <<"pt-BR">> => <<"Estados Unidos">>,
                  <<"ru">> => <<"США"/utf8>>,
                  <<"zh-CN">> => <<"美国"/utf8>>}}}}
]]>
</pre>

<h4>Documentation</h4>

<ol>
<li><a href="#supported-file-formats">Supported File Formats</a></li>
<li><a href="#database-types-and-loading">Database Types and Loading</a></li>
<li><a href="#database-validation">Database Validation</a></li>
<li><a href="#maxmind-sources--http-urls-downloading-and-updating">MaxMind sources / HTTP URLs: Downloading and Updating</a></li>
<li><a href="#maxmind-sources--http-urls-caching">MaxMind sources / HTTP URLs: Caching</a></li>
<li><a href="#filesystem-urls-loading-and-updating">Filesystem URLs: Loading and Updating</a></li>
<li><a href="#logging">Logging</a></li>
<li><a href="#event-subscriptions">Event Subscriptions</a></li>
<li><a href="#api-reference">API Reference</a></li>
<li><a href="#tested-setup">Tested Setup</a></li>
<li><a href="#license">License</a></li>
<li><a href="#alternative-libraries-erlang">Alternative Libraries (Erlang)</a></li>
<li><a href="#alternative-libraries-elixir">Alternative Libraries (Elixir)</a></li>
</ol>

<h5 id="supported-file-formats">Supported File Formats</h5>

<ul>
<li>gzip-compressed tarballs (`.tar.gz', `.tgz')</li>
<li>plain tarballs (`.tar')</li>
<li>MMDB files (`.mmdb')</li>
<li>gzip-compressed MMDB files (`.mmdb.gz')</li>
</ul>

For tarball files, the first file to be found within it with an `.mmdb' extension is the one that's chosen for loading.

The implementation of <a target="_parent" href="https://maxmind.github.io/MaxMind-DB/">MaxMind DB format</a>
is mostly complete.

<h5 id="database-types-and-loading">Database Types and Loading</h5>

<ul>
<li>The free GeoLite2 <a target="_parent" href="https://dev.maxmind.com/geoip/geoip2/geolite2/">Country, City and ASN databases</a>
  were all successfully tested; presumably `locus' can deal with any MaxMind DB 2.x database that maps
  IP address prefixes to arbitrary data, but no <a target="_parent" href="https://dev.maxmind.com/geoip/geoip2/downloadable/">
  commercial databases</a> have yet been tested
  </li>
<li>The databases are loaded into memory (mostly) as is; reference counted binaries are shared with the
  application callers using ETS tables, and the original binary search tree is used to lookup addresses.
  The data for each entry is decoded on the fly upon successful lookups.
  </li>
</ul>

<h5 id="database-validation">Database Validation</h5>

Databases, local or remote, can have their compatibility validated through the `locus:analyze/1'
function after they've been loaded (see <a href="#api-reference">function reference</a>.)

Alternatively, they can also be checked from the command line by use of the `locus' CLI utility:
<ol>
<li>Run `make cli' to build the script, named `locus', which will be deployed to the current directory.</li>
<li>Run analysis:
<pre lang="shell" class="shell">
./locus analyze https://geolite.maxmind.com/download/geoip/database/GeoLite2-ASN.tar.gz
# Loading database from "https://geolite.maxmind.com/download/geoip/database/GeoLite2-ASN.tar.gz"...
# Database version {{2019,1,22},{11,42,28}} successfully loaded
# Analyzing database for flaws...
# Database is wholesome.
</pre>
</li>
</ol>
The script will exit with code 1 in case of failure, and 0 otherwise.
Run `./locus analyze --help' for a description of supported options and arguments.

<h5 id="maxmind-sources--http-urls-downloading-and-updating">MaxMind sources / HTTP URLs: Downloading and Updating</h5>

<ul>
<li>The downloaded database files, when compressed, are inflated in memory</li>
<li>The `last-modified' response header, if present, is used to condition subsequent download
  attempts (using `if-modified-since' request headers) in order to save bandwidth
  </li>
<li>The downloaded databases are cached on the filesystem in order to more quickly achieve readiness
  on future launches of the database loader
  </li>
<<<<<<< HEAD
<li>Until a HTTP database loader achieves readiness, download attempts are made, on average, every minute;
  once readiness is achieved (either from cache or network), this interval increases to an average of 6 hours.
=======
<li>Until a MaxMind or HTTP URL database loader achieves readiness, download attempts are made every minute;
  once readiness is achieved (either from cache or network), this interval increases to every 6 hours.
>>>>>>> e78adf49
  These can be tweaked using the `pre_readiness_update_period' and `post_readiness_update_period'
  loader settings (in milliseconds.)
  </li>
<li>When downloading from a MaxMind edition or HTTPS URL, the remote certificate will be authenticated
  against a <a target="_parent" href="https://github.com/certifi/erlang-certifi">list of known Certificate Authorities</a>
  and connection negotiation will fail in case of an expired certificate, mismatched hostname,
  self-signed certificate or unknown certificate authority.
  These checks can be disabled by specifying the `insecure' loader option.
  </li>
</ul>

<h5 id="maxmind-sources---http-urls-caching">MaxMind sources / HTTP URLs: Caching</h5>

<ul>
<li>Caching is a best effort; the system falls back to relying exclusively on the network if needed</li>
<li>A caching directory named `locus_erlang' is created under the <a target="_parent" href="http://erlang.org/doc/man/filename.html#basedir-3">'user_cache' basedir</a></li>
<li>Cached databases are named after the MaxMind database edition name, or alternatively after the SHA256 hash of their source URL</li>
<li>Modification time of the databases is extracted from `last-modified' response header (when present)
  and used to condition downloads on subsequent boots and save bandwidth
  </li>
<li>Caching can be disabled by specifying the `no_cache' option when running `:start_loader'</li>
</ul>

<h5 id="filesystem-urls-loading-and-updating">Filesystem URLs: Loading and Updating</h5>

<ul>
<li>The loaded databases, when compressed, are inflated in memory</li>
<li>Until a filesystem database loader achieves readiness, load attempts are made every 5 seconds;
  once readiness is achieved, this interval increases to every 30 seconds and load attempts are
  dismissed as long as the database file modification timestamp keeps unchanged
  </li>
</ul>

<h5 id="logging">Logging</h5>

<ul>
<li>Five logging levels are supported: `debug', `info', `warning', `error' and `none'</li>
<li>The chosen backend on OTP 21.1+ is <a target="_parent" href="http://erlang.org/doc/man/logger.html">logger</a>
  <b>if</b> <a target="_parent" href="https://github.com/erlang-lager/lager/">lager</a> is either missing or
  it hasn't <a target="_parent" href="https://github.com/erlang-lager/lager/issues/492">removed</a> `logger''s
  default handler; for all other scenarios,
  <a target="_parent" href="http://erlang.org/doc/man/error_logger.html">error_logger</a> is picked instead
  </li>
<li>The default log level is `error'; it can be changed in the application's `env' config</li>
<li>To tweak the log level in runtime, use `locus_logger:set_loglevel/1'</li>
</ul>

<h5 id="event-subscriptions">Event Subscriptions</h5>

<ul>
<li>Any number of event subscribers can be attached to a database loader by specifying the `{event_subscriber, Subscriber}'
  option when starting the database
  </li>
<li>A `Subscriber' can be either a module implementing the `locus_event_subscriber' behaviour or an arbitrary `pid()'</li>
<li>The format and content of reported events can be consulted in detail on the `locus_event_subscriber' module documentation;
  most key steps in the loader pipeline are reported (download started, download succeeded, download failed,
  caching succeeded, loading failed, etc.)
  </li>
</ul>

<h5 id="api-reference">API Reference</h5>

The API reference can be found on <a target="_parent" href="https://hexdocs.pm/locus/">HexDocs</a>.

<h5 id="tested-setup">Tested setup</h5>

<ul>
<li>Erlang/OTP 19 or newer</li>
<li>rebar3</li>
</ul>

<h5 id="license">License</h5>

MIT License

Copyright (c) 2017-2020 Guilherme Andrade

Permission is hereby granted, free of charge, to any person obtaining a copy
of this software and associated documentation files (the "Software"), to deal
in the Software without restriction, including without limitation the rights
to use, copy, modify, merge, publish, distribute, sublicense, and/or sell
copies of the Software, and to permit persons to whom the Software is
furnished to do so, subject to the following conditions:

The above copyright notice and this permission notice shall be included in all
copies or substantial portions of the Software.

THE SOFTWARE IS PROVIDED "AS IS", WITHOUT WARRANTY OF ANY KIND, EXPRESS OR
IMPLIED, INCLUDING BUT NOT LIMITED TO THE WARRANTIES OF MERCHANTABILITY,
FITNESS FOR A PARTICULAR PURPOSE AND NONINFRINGEMENT. IN NO EVENT SHALL THE
AUTHORS OR COPYRIGHT HOLDERS BE LIABLE FOR ANY CLAIM, DAMAGES OR OTHER
LIABILITY, WHETHER IN AN ACTION OF CONTRACT, TORT OR OTHERWISE, ARISING FROM,
OUT OF OR IN CONNECTION WITH THE SOFTWARE OR THE USE OR OTHER DEALINGS IN THE
SOFTWARE.

`locus' is an independent project and has not been authorized, sponsored, or
otherwise approved by MaxMind.

<h5 id="alternative-libraries-erlang">Alternative Libraries (Erlang)</h5>

<ul>
<li><a target="_parent" href="https://github.com/mochi/egeoip">egeoip</a>: IP Geolocation module, currently supporting the MaxMind GeoLite City Database</li>
<li><a target="_parent" href="https://github.com/brigadier/geodata2">geodata2</a>: Application for working with MaxMind geoip2 (.mmdb) databases</li>
<li><a target="_parent" href="https://github.com/manifest/geoip">geoip</a>: Returns the location of an IP address; based on the ipinfodb.com web service</li>
<li><a target="_parent" href="https://hex.pm/packages/geolite2data">geolite2data</a>: Periodically fetches the free MaxMind GeoLite2 databases</li>
<li><a target="_parent" href="https://github.com/ip2location/ip2location-erlang">ip2location-erlang</a>: Uses IP2Location geolocation database</li>
</ul>

<h5 id="alternative-libraries-elixir">Alternative Libraries (Elixir)</h5>

<ul>
<li><a target="_parent" href="https://hex.pm/packages/asn">asn</a>: IP-to-AS-to-ASname lookup</li>
<li><a target="_parent" href="https://hex.pm/packages/freegeoip">freegeoip</a>: Simple wrapper for freegeoip.net HTTP API</li>
<li><a target="_parent" href="https://hex.pm/packages/freegeoipx">freegeoipx</a>: API Client for freegeoip.net</li>
<li><a target="_parent" href="https://hex.pm/packages/geoip">geoip</a>: Lookup the geo location for a given IP address, hostname or Plug.Conn instance</li>
<li><a target="_parent" href="https://hex.pm/packages/geolix">geolix</a>: MaxMind GeoIP2 database reader/decoder</li>
<li><a target="_parent" href="https://hex.pm/packages/plug_geoip2">plug_geoip2</a>: Adds geo location to a Plug connection based upon the client IP address by using MaxMind's GeoIP2 database</li>
<li><a target="_parent" href="https://hex.pm/packages/tz_world">tz_world</a>: Resolve timezones from a location efficiently using PostGIS and Ecto</li>
</ul>

@end<|MERGE_RESOLUTION|>--- conflicted
+++ resolved
@@ -175,13 +175,8 @@
 <li>The downloaded databases are cached on the filesystem in order to more quickly achieve readiness
   on future launches of the database loader
   </li>
-<<<<<<< HEAD
-<li>Until a HTTP database loader achieves readiness, download attempts are made, on average, every minute;
-  once readiness is achieved (either from cache or network), this interval increases to an average of 6 hours.
-=======
 <li>Until a MaxMind or HTTP URL database loader achieves readiness, download attempts are made every minute;
   once readiness is achieved (either from cache or network), this interval increases to every 6 hours.
->>>>>>> e78adf49
   These can be tweaked using the `pre_readiness_update_period' and `post_readiness_update_period'
   loader settings (in milliseconds.)
   </li>
