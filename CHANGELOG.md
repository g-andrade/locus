--- conflicted
+++ resolved
@@ -4,7 +4,6 @@
 The format is based on [Keep a Changelog](http://keepachangelog.com/en/1.0.0/)
 and this project adheres to [Semantic Versioning](http://semver.org/spec/v2.0.0.html).
 
-<<<<<<< HEAD
 ## [Unreleased]
 ### Added
 - rejection of successful HTTP downloads if the body size doesn't match `content-length`
@@ -12,11 +11,10 @@
 ### Changed
 - default behaviour upon failing to load a database, as to retry while exponentially backing off
   (using very short intervals at first)
-=======
+
 ## [1.9.0] - 2020-02-03
 ### Changed
 - documentation as to reflect the recent changes to MaxMind licensing requirements
->>>>>>> e78adf49
 
 ## [1.9.0-beta] - 2020-01-02
 ### Added
