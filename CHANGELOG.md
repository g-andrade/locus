--- conflicted
+++ resolved
@@ -5,13 +5,11 @@
 and this project adheres to [Semantic Versioning](http://semver.org/spec/v2.0.0.html).
 
 ## [Unreleased]
-<<<<<<< HEAD
 ### Added
 - support for OTP 23
-=======
-### Changed
-- checksum verification of MaxMind downloads from MD5 to SHA-256
->>>>>>> b706d3d6
+
+### Changed
+- checksum verification algorithm of MaxMind downloads from MD5 to SHA-256
 
 ## [1.11.0] - 2020-05-11
 ### Added
